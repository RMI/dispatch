--- conflicted
+++ resolved
@@ -19,12 +19,7 @@
 requires-python = ">=3.10,<3.12"
 dependencies = [
     "bottleneck >= 1.3,< 1.3.8",
-<<<<<<< HEAD
     "numba >= 0.55.1,<0.58",
-=======
-    "numba == 0.57.0; python_version>='3.11'",
-    "numba >= 0.55.1,<0.57; python_version<'3.11'",
->>>>>>> d2ec85b6
     "numexpr >= 2.8, < 2.8.5",
     "numpy >= 1.18.5,<2",
     "pandas >= 1.4,< 1.6",
