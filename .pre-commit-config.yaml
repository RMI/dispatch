--- conflicted
+++ resolved
@@ -43,15 +43,6 @@
     hooks:
       - id: absolufy-imports
 
-<<<<<<< HEAD
-=======
-  # Make sure import statements are sorted uniformly.
-  - repo: https://github.com/PyCQA/isort
-    rev: 5.12.0
-    hooks:
-      - id: isort
-
->>>>>>> bd5c7a83
   # Remove f-string prefix when there's nothing in the string to format.
   - repo: https://github.com/dannysepler/rm_unneeded_f_str
     rev: v0.2.0
