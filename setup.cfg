[metadata]
name = rmi.dispatch
description = A simple and efficient dispatch model.
;long_description = file: README.rst, CHANGELOG.rst, LICENSE.rst
keywords = one, two
license = BSD 3-Clause License
classifiers =
    Natural Language :: English
    Operating System :: OS Independent
    Programming Language :: Python
    Programming Language :: Python :: 3
    Programming Language :: Python :: 3 :: Only
    Programming Language :: Python :: 3.10

[options]
package_dir=
    =src
packages=find:
python_requires = >=3.10,<3.11
install_requires =
    bottleneck ~= 1.3
    numba >= 0.55.1,<0.57
    numexpr ~= 2.8
    numpy >= 1.18.5,<2
    pandas >= 1.4,<1.5
    pandera ~= 0.12
    pyarrow>=7, <10

[options.packages.find]
where=src

[options.extras_require]
dev =
    black[jupyter] >= 22,<23
    black>=22.0,<22.9
    isort>=5.0,<5.11
    tox>=3.20,<3.27
doc =
    doc8>=0.9,<1.1
<<<<<<< HEAD
    sphinx>=4,!=5.1.0,<5.2.3
    sphinx-autoapi>=1.8,<1.10
=======
    sphinx>=4,!=5.1.0,<5.1.2
    sphinx-autoapi>=1.8,<2.1
>>>>>>> 5e48497c
    sphinx-autodoc-typehints
    sphinxcontrib-mermaid
    pydata-sphinx-theme>=0.10
    sphinx-issues>=1.2,<3.1
tests =
    ; Checks code for security issues
    bandit>=1.6,<1.8
    ; Lets us track what code is being tested
    coverage>=5.3,<6.5
    ; Ensures clean documentation formatting
    doc8>=0.9,<1.1
    ; A framework for linting & static analysis
    flake8>=4.0,<5.1
    ; Avoid shadowing Python built-in names
    flake8-builtins>=1.5,<1.6
    ; Ensure docstrings are formatted well
    flake8-docstrings>=1.5,<1.7
    ; Allow use of ReST in docstrings
    flake8-rst-docstrings>=0.2,<0.3
    ; Highlight use of old-style string formatting
    flake8-use-fstring>=1.0,<1.5
    ; Checks that code isn't overly complicated
    mccabe>=0.6,<0.8
    ; Static type checking
    mypy>=0.942,<0.972
    ; Require PEP8 compliant variable names
    pep8-naming>=0.12,<0.14
    ; Allow us to run pre-commit hooks in testing
    pre-commit>=2.9,<2.21
    ; Style guidelines for Python documentation
    pydocstyle>=5.1,<6.2
    pytest>=6.2,<7.2
    ; Allow automatic testing of scripts
    pytest-console-scripts>=1.1,<1.4
    ; Pytest plugin for working with coverage
    pytest-cov>=2.10,<3.1
    ; ReStructuredText linter
    rstcheck[sphinx]>=5.0,<6.2
    ; Python test environment manager
    tox>=3.20,<3.27
;    pandas-stubs
types =
    types-setuptools
viz =
    plotly
    kaleido<|MERGE_RESOLUTION|>--- conflicted
+++ resolved
@@ -37,13 +37,8 @@
     tox>=3.20,<3.27
 doc =
     doc8>=0.9,<1.1
-<<<<<<< HEAD
     sphinx>=4,!=5.1.0,<5.2.3
-    sphinx-autoapi>=1.8,<1.10
-=======
-    sphinx>=4,!=5.1.0,<5.1.2
     sphinx-autoapi>=1.8,<2.1
->>>>>>> 5e48497c
     sphinx-autodoc-typehints
     sphinxcontrib-mermaid
     pydata-sphinx-theme>=0.10
